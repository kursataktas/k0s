--- conflicted
+++ resolved
@@ -8,11 +8,7 @@
       - published
 
 env:
-<<<<<<< HEAD
-  GO_VERSION: ^1.17
-=======
   GO_VERSION: ~1.17
->>>>>>> 84806a64
   NODE_VERSION: 12.x
   PYTHON_VERSION: 3.x
 
