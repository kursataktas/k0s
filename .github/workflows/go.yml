name: Go build

on:
  push:
    branches:
      - main
      - release-*
    paths-ignore:
      - 'docs/**'
      - 'examples/**'
      - '**.md'
      - LICENSE
      - '**.svg'
      - '.github/workflows/docs.yml'
      - '.github/workflows/mkdocs-set-default-version.yml'
      - 'mkdocs.yml'
  pull_request:
    branches:
      - main
      - release-*
    paths-ignore:
      - 'docs/**'
      - 'examples/**'
      - '**.md'
      - LICENSE
      - '**.svg'
      - '.github/workflows/docs.yml'
      - '.github/workflows/mkdocs-set-default-version.yml'
      - 'mkdocs.yml'
env:
  GO_VERSION: ~1.17
  GO_VERSION_WIN: ^1.13

jobs:
  build:
    name: Build
    runs-on: ubuntu-latest
    steps:
      - name: Get PR Reference and Set Cache Name
        run: |
          PR_NUMBER=$(echo ${GITHUB_REF} | cut -d / -f 3 )
          echo "cachePrefix=k0s-${PR_NUMBER}-${{ github.sha }}" >> $GITHUB_ENV

      - name: Check out code into the Go module directory
        uses: actions/checkout@v2

      - name: Set up Go 1.x
        uses: actions/setup-go@v2
        with:
          go-version: ${{ env.GO_VERSION }}
        id: go

      - uses: actions/cache@v2
        name: Go modules cache
        with:
          path: ~/go/pkg/mod
          key: ${{ runner.os }}-go-${{ hashFiles('**/go.sum') }}
          restore-keys: |
            ${{ runner.os }}-go-

      - name: Bindata cache
        uses: actions/cache@v2
        id: generated-bindata
        with:
          path: |
            .bins.linux.stamp
            embedded-bins/staging/linux/bin/
            bindata_linux
            pkg/assets/zz_generated_offsets_linux.go
            embedded-bins/Makefile.variables

          key: ${{ runner.os }}-embedded-bins-${{ hashFiles('**/embedded-bins/**/*') }}
          restore-keys: |
            ${{ runner.os }}-embedded-bins-${{ hashFiles('**/embedded-bins/**/*') }}

      - name: Build
        run: make build

      - name: Run unit tests
        run: make check-unit

      - name: Validate OCI images manifests
        run: go run hack/validate-images/main.go -architectures amd64,arm64,arm
<<<<<<< HEAD
      
=======

>>>>>>> 84806a64
      - name: Cache compiled binary for further testing
        uses: actions/cache@v2
        id: cache-compiled-binary
        with:
          path: |
            k0s
          key: build-${{env.cachePrefix}}

  build_windows:
    name: Build windows
    runs-on: ubuntu-latest
    steps:
      - name: Get PR Reference and Set Cache Name
        run: |
          PR_NUMBER=$(echo ${GITHUB_REF} | cut -d / -f 3 )
          echo "cachePrefix=k0s-win-${PR_NUMBER}-${{ github.sha }}" >> $GITHUB_ENV

      - name: Check out code into the Go module directory
        uses: actions/checkout@v2

      - name: Set up Go 1.x
        uses: actions/setup-go@v2
        with:
          go-version: ${{ env.GO_VERSION_WIN }}
        id: go

      - uses: actions/cache@v2
        name: Go modules cache
        with:
          path: ~/go/pkg/mod
          key: ${{ runner.os }}-go-${{ hashFiles('**/go.sum') }}
          restore-keys: |
            ${{ runner.os }}-go-win-

      - name: Bindata cache
        uses: actions/cache@v2
        id: generated-bindata
        with:
          path: |
            .bins.windows.stamp
            embedded-bins/staging/windows/bin/
            bindata_windows
            pkg/assets/zz_generated_offsets_windows.go
            embedded-bins/Makefile.variables

          key: ${{ runner.os }}-embedded-bins-win-${{ hashFiles('**/embedded-bins/**/*') }}
          restore-keys: |
            ${{ runner.os }}-embedded-bins-win-${{ hashFiles('**/embedded-bins/**/*') }}

      - name: Build
        run: make k0s.exe

  smoketest:
    name: Smoke test
    needs: build
    runs-on: ubuntu-latest
    strategy:
      matrix:
        smoke-suite:
          - check-basic
          - check-addons
          - check-byocri
          - check-calico
          - check-cnichange
          - check-ctr
          - check-customports
          - check-dualstack
          - check-externaletcd
          - check-hacontrolplane
          - check-kine
          - check-metrics
          - check-multicontroller
          - check-noderole
          - check-singlenode
          - check-backup
          - check-k0scloudprovider
          - check-cli
          - check-disabledcomponents
          - check-extraargs
          - check-configchange
          - check-upgrade
          - check-psp
          - check-statussocket
          - check-tunneledkas
          - check-workerrestart
          - check-kubectl
          - check-k0sctl

    steps:
      - name: Get PR Reference and Set Cache Name
        run: |
          PR_NUMBER=$(echo ${GITHUB_REF} | cut -d / -f 3 )
          echo "cachePrefix=k0s-${PR_NUMBER}-${{ github.sha }}" >> $GITHUB_ENV
      - name: Check out code into the Go module directory
        uses: actions/checkout@v2

      - name: Set up Go 1.x
        uses: actions/setup-go@v2
        with:
          go-version: ${{ env.GO_VERSION }}
        id: go

      - name: Cache compiled binary for smoke testing
        uses: actions/cache@v2
        id: restore-compiled-binary
        with:
          path: |
            k0s
          key: build-${{env.cachePrefix}}

      - name: Run test .
        run: make -C inttest ${{ matrix.smoke-suite }}

      - name: Collect test logs
        if: failure()
        uses: actions/upload-artifact@v2
        with:
          name: ${{ env.cachePrefix }}-logs-${{ matrix.smoke-suite }}-${{ github.run_number }}
          path: |
            /tmp/*.log

  smoketest-airgap:
    name: Smoke test for airgap install
    needs: build
    runs-on: ubuntu-latest

    steps:
      - name: Get PR Reference and Set Cache Name
        run: |
          PR_NUMBER=$(echo ${GITHUB_REF} | cut -d / -f 3 )
          echo "cachePrefix=k0s-${PR_NUMBER}-${{ github.sha }}" >> $GITHUB_ENV
      - name: Check out code into the Go module directory
        uses: actions/checkout@v2

      - name: Set up Go 1.x
        uses: actions/setup-go@v2
        with:
          go-version: ${{ env.GO_VERSION }}
        id: go

      - name: Cache compiled binary for smoke testing
        uses: actions/cache@v2
        id: restore-compiled-binary
        with:
          path: |
            k0s
          key: build-${{env.cachePrefix}}

          # We need the bindata cache too so the makefile targets and deps work properly
      - name: Bindata cache
        uses: actions/cache@v2
        id: generated-bindata
        with:
          path: |
            .bins.linux.stamp
            embedded-bins/staging/linux/bin/
            bindata_linux
            pkg/assets/zz_generated_offsets_linux.go
            embedded-bins/Makefile.variables

          key: ${{ runner.os }}-embedded-bins-${{ hashFiles('**/embedded-bins/**/*') }}
          restore-keys: |
            ${{ runner.os }}-embedded-bins-${{ hashFiles('**/embedded-bins/**/*') }}

      - name: Cache images bundle
        uses: actions/cache@v2
        id: restore-bundle
        with:
          path: |
            image-bundle/bundle.tar
          key: build-image-bundle-${{env.cachePrefix}}

      - name: Run test
        run: make check-airgap

      - name: Cache images bundle
        uses: actions/cache@v2
        id: save-bundle
        with:
          path: |
            image-bundle/bundle.tar
          key: build-image-bundle-${{env.cachePrefix}}

      - name: Collect test logs
        if: failure()
        uses: actions/upload-artifact@v2
        with:
          name: ${{ env.cachePrefix }}-logs-check-airgap-${{ github.run_number }}
          path: |
            /tmp/*.log

  smoketest-arm:
    name: Smoke test on arm64
    runs-on: [self-hosted,linux,arm64]

    steps:
      - name: Check out code into the Go module directory
        uses: actions/checkout@v2

      - name: Set up Go 1.x
        uses: actions/setup-go@v2
        with:
          go-version: ${{ env.GO_VERSION }}
        id: go

      - uses: actions/cache@v2
        name: Go modules cache
        with:
          path: ~/go/pkg/mod
          key: ${{ runner.os }}-go-${{ hashFiles('**/go.sum') }}
          restore-keys: |
            ${{ runner.os }}-go-
      - name: Bindata cache
        uses: actions/cache@v2
        id: generated-bindata
        with:
          path: |
            .bins.linux.stamp
            embedded-bins/staging/linux/bin/
            bindata_linux
            pkg/assets/zz_generated_offsets_linux.go
            embedded-bins/Makefile.variables
          key: ${{ runner.os }}-embedded-bins-${{ hashFiles('**/embedded-bins/**/*') }}-arm64
          restore-keys: |
            ${{ runner.os }}-embedded-bins-${{ hashFiles('**/embedded-bins/**/*') }}-arm64
      - name: Build
        run: make build

      - name: Run test .
        run: make -C inttest check-basic

      - name: Collect test logs
        if: failure()
        uses: actions/upload-artifact@v2
        with:
          name: ${{ env.cachePrefix }}-logs-check-basic-arm-${{ github.run_number }}
          path: |
            /tmp/*.log
  smoketest-armv7:
    name: Smoke test on armv7
    runs-on: [self-hosted,linux,arm]
    steps:
      # We cannot rely on this as it's not working on arm, see https://github.com/actions/setup-go/issues/106
      # Instead we must have proper golang version setup at system level.
      # - name: Set up Go 1.x
      #   uses: actions/setup-go@v2
      #   with:
      #     go-version: ${{ env.GO_VERSION }}
      #   id: go
      - name: Check out code into the Go module directory
        uses: actions/checkout@v2

      - name: Install GoLang for ARMHF
        run: "echo $HOME/.local/go/bin >> $GITHUB_PATH; rm -rf $HOME/.local/go && mkdir -p $HOME/.local/go && curl --silent -L https://golang.org/dl/go$(make -s -f go_version.mk).linux-armv6l.tar.gz | tar -C $HOME/.local -xz"
      - name: Go Version
        run: go version

      - name: Bindata cache
        uses: actions/cache@v2
        id: generated-bindata
        with:
          path: |
            .bins.linux.stamp
            embedded-bins/staging/linux/bin/
            bindata_linux
            pkg/assets/zz_generated_offsets_linux.go
            embedded-bins/Makefile.variables
          key: ${{ runner.os }}-embedded-bins-${{ hashFiles('**/embedded-bins/**/*') }}-armv7
          restore-keys: |
            ${{ runner.os }}-embedded-bins-${{ hashFiles('**/embedded-bins/**/*') }}-armv7
      - name: Build
        run: make build

      - name: Run test .
        run: TIMEOUT=15m make -C inttest check-basic

      - name: Collect test logs
        if: failure()
        uses: actions/upload-artifact@v2
        with:
          name: ${{ env.cachePrefix }}-logs-check-basic-armv7-${{ github.run_number }}
          path: |
            /tmp/*.log<|MERGE_RESOLUTION|>--- conflicted
+++ resolved
@@ -81,11 +81,7 @@
 
       - name: Validate OCI images manifests
         run: go run hack/validate-images/main.go -architectures amd64,arm64,arm
-<<<<<<< HEAD
-      
-=======
-
->>>>>>> 84806a64
+
       - name: Cache compiled binary for further testing
         uses: actions/cache@v2
         id: cache-compiled-binary
