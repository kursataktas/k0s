/*
Copyright 2021 k0s authors

Licensed under the Apache License, Version 2.0 (the "License");
you may not use this file except in compliance with the License.
You may obtain a copy of the License at

    http://www.apache.org/licenses/LICENSE-2.0

Unless required by applicable law or agreed to in writing, software
distributed under the License is distributed on an "AS IS" BASIS,
WITHOUT WARRANTIES OR CONDITIONS OF ANY KIND, either express or implied.
See the License for the specific language governing permissions and
limitations under the License.
*/
package constant

import (
	"os"
	"path/filepath"
	"runtime"
)

// WinDataDirDefault default data-dir for windows
// this one is defined here because it is used not only on windows worker but also during the control plane bootstrap
const WinDataDirDefault = "C:\\var\\lib\\k0s"

// Network providers
const (
	CNIProviderCalico     = "calico"
	CNIProviderKubeRouter = "kuberouter"
)

const (

	// DataDirMode is the expected directory permissions for DataDirDefault
	DataDirMode = 0755
	// EtcdDataDirMode is the expected directory permissions for EtcdDataDir. see https://docs.datadoghq.com/security_monitoring/default_rules/cis-kubernetes-1.5.1-1.1.11/
	EtcdDataDirMode = 0700
	// CertRootDirMode is the expected directory permissions for CertRootDir.
	CertRootDirMode = 0751
	// EtcdCertDirMode is the expected directory permissions for EtcdCertDir
	EtcdCertDirMode = 0711
	// CertMode is the expected permissions for certificates. see: https://docs.datadoghq.com/security_monitoring/default_rules/cis-kubernetes-1.5.1-1.1.20/
	CertMode = 0644
	// CertSecureMode is the expected file permissions for secure files. see: https://docs.datadoghq.com/security_monitoring/default_rules/cis-kubernetes-1.5.1-1.1.13/
	// this relates to files like: admin.conf, kube-apiserver.yaml, certificate files, and more
	CertSecureMode = 0640
	// BinDirMode is the expected directory permissions for BinDir
	BinDirMode = 0755
	// RunDirMode is the expected permissions of RunDir
	RunDirMode = 0755
	// PidFileMode is the expected file permissions for pid files
	PidFileMode = 0644
	// ManifestsDirMode is the expected directory permissions for ManifestsDir
	ManifestsDirMode = 0755

	// KineDBDirMode is the expected directory permissions for the Kine DB
	KineDBDirMode = 0750

	// User accounts for services

	// EtcdUser defines the user to use for running etcd process
	EtcdUser = "etcd"
	// KineUser defines the user to use for running kine process
	KineUser = "kube-apiserver" // apiserver needs to be able to read the kine unix socket
	// ApiserverUser defines the user to use for running k8s api-server process
	ApiserverUser = "kube-apiserver"
	// SchedulerUser defines the user to use for running k8s scheduler
	SchedulerUser = "kube-scheduler"
	// KonnectivityServerUser deinfes the user to use for konnectivity-server
	KonnectivityServerUser = "konnectivity-server"
	// KubernetesMajorMinorVersion defines the current embedded major.minor version info
	KubernetesMajorMinorVersion = "1.22"
	// DefaultPSP defines the system level default PSP to apply
	DefaultPSP = "00-k0s-privileged"
	// Image Constants
	KonnectivityImage                  = "k8s.gcr.io/kas-network-proxy/proxy-agent"
	KonnectivityImageVersion           = "v0.0.24"
	MetricsImage                       = "k8s.gcr.io/metrics-server/metrics-server"
	MetricsImageVersion                = "v0.5.0"
	KubeProxyImage                     = "k8s.gcr.io/kube-proxy"
	KubeProxyImageVersion              = "v1.22.2"
<<<<<<< HEAD
	CoreDNSImage                       = "docker.io/coredns/coredns"
	CoreDNSImageVersion                = "1.7.0"
	CalicoImage                        = "docker.io/calico/cni"
=======
	CoreDNSImage                       = "k8s.gcr.io/coredns/coredns"
	CoreDNSImageVersion                = "v1.7.0"
	CalicoImage                        = "quay.io/calico/cni"
>>>>>>> 0f21b6e2
	CalicoComponentImagesVersion       = "v3.18.1"
	CalicoNodeImage                    = "quay.io/calico/node"
	KubeControllerImage                = "quay.io/calico/kube-controllers"
	KubeRouterCNIImage                 = "docker.io/cloudnativelabs/kube-router"
	KubeRouterCNIImageVersion          = "v1.3.1"
	KubeRouterCNIInstallerImage        = "quay.io/k0sproject/cni-node"
	KubeRouterCNIInstallerImageVersion = "0.1.0"

	// Controller component names
	APIConfigComponentName             = "api-config"
	ControlAPIComponentName            = "control-api"
	CoreDNSComponentname               = "coredns"
	CsrApproverComponentName           = "csr-approver"
	DefaultPspComponentName            = "default-psp"
	HelmComponentName                  = "helm"
	KonnectivityServerComponentName    = "konnectivity-server"
	KubeControllerManagerComponentName = "kube-controller-manager"
	KubeProxyComponentName             = "kube-proxy"
	KubeSchedulerComponentName         = "kube-scheduler"
	KubeletConfigComponentName         = "kubelet-config"
	MetricsServerComponentName         = "metrics-server"
	NetworkProviderComponentName       = "network-provider"
	SystemRbacComponentName            = "system-rbac"

	// ClusterConfigNamespace is the namespace where we expect to find the ClusterConfig CRs
	ClusterConfigNamespace  = "kube-system"
	ClusterConfigObjectName = "k0s"
)

// CfgVars is a struct that holds all the config variables required for K0s
type CfgVars struct {
	AdminKubeConfigPath        string // The cluster admin kubeconfig location
	BinDir                     string // location for all pki related binaries
	CertRootDir                string // CertRootDir defines the root location for all pki related artifacts
	WindowsCertRootDir         string // WindowsCertRootDir defines the root location for all pki related artifacts
	DataDir                    string // Data directory containing k0s state
	EtcdCertDir                string // EtcdCertDir contains etcd certificates
	EtcdDataDir                string // EtcdDataDir contains etcd state
	KineSocketPath             string // The unix socket path for kine
	KonnectivitySocketDir      string // location of konnectivity's socket path
	KubeletAuthConfigPath      string // KubeletAuthConfigPath defines the default kubelet auth config path
	KubeletBootstrapConfigPath string // KubeletBootstrapConfigPath defines the default path for kubelet bootstrap auth config
	KubeletVolumePluginDir     string // location for kubelet plugins volume executables
	ManifestsDir               string // location for all stack manifests
	RunDir                     string // location of supervised pid files and sockets
	KonnectivityKubeConfigPath string // location for konnectivity kubeconfig
	OCIBundleDir               string // location for OCI bundles
	DefaultStorageType         string // Default backend storage

	// Helm config
	HelmHome             string
	HelmRepositoryCache  string
	HelmRepositoryConfig string
}

// GetConfig returns the pointer to a Config struct
func GetConfig(dataDir string) CfgVars {
	if dataDir == "" {
		switch runtime.GOOS {
		case "windows":
			dataDir = WinDataDirDefault
		default:
			dataDir = DataDirDefault
		}
	}

	// fetch absolute path for dataDir
	dataDir, _ = filepath.Abs(dataDir)

	var runDir string
	if os.Geteuid() == 0 {
		runDir = "/run/k0s"
	} else {
		runDir = formatPath(dataDir, "run")
	}
	certDir := formatPath(dataDir, "pki")
	winCertDir := WinDataDirDefault + "\\pki" // hacky but we need it to be windows style even on linux machine
	helmHome := formatPath(dataDir, "helmhome")

	return CfgVars{
		AdminKubeConfigPath:        formatPath(certDir, "admin.conf"),
		BinDir:                     formatPath(dataDir, "bin"),
		OCIBundleDir:               formatPath(dataDir, "images"),
		CertRootDir:                certDir,
		WindowsCertRootDir:         winCertDir,
		DataDir:                    dataDir,
		EtcdCertDir:                formatPath(certDir, "etcd"),
		EtcdDataDir:                formatPath(dataDir, "etcd"),
		KineSocketPath:             formatPath(runDir, KineSocket),
		KonnectivitySocketDir:      formatPath(runDir, "konnectivity-server"),
		KubeletAuthConfigPath:      formatPath(dataDir, "kubelet.conf"),
		KubeletBootstrapConfigPath: formatPath(dataDir, "kubelet-bootstrap.conf"),
		KubeletVolumePluginDir:     KubeletVolumePluginDir,
		ManifestsDir:               formatPath(dataDir, "manifests"),
		RunDir:                     runDir,
		KonnectivityKubeConfigPath: formatPath(certDir, "konnectivity.conf"),

		// Helm Config
		HelmHome:             helmHome,
		HelmRepositoryCache:  formatPath(helmHome, "cache"),
		HelmRepositoryConfig: formatPath(helmHome, "repositories.yaml"),
	}
}<|MERGE_RESOLUTION|>--- conflicted
+++ resolved
@@ -81,15 +81,9 @@
 	MetricsImageVersion                = "v0.5.0"
 	KubeProxyImage                     = "k8s.gcr.io/kube-proxy"
 	KubeProxyImageVersion              = "v1.22.2"
-<<<<<<< HEAD
-	CoreDNSImage                       = "docker.io/coredns/coredns"
-	CoreDNSImageVersion                = "1.7.0"
-	CalicoImage                        = "docker.io/calico/cni"
-=======
 	CoreDNSImage                       = "k8s.gcr.io/coredns/coredns"
 	CoreDNSImageVersion                = "v1.7.0"
 	CalicoImage                        = "quay.io/calico/cni"
->>>>>>> 0f21b6e2
 	CalicoComponentImagesVersion       = "v3.18.1"
 	CalicoNodeImage                    = "quay.io/calico/node"
 	KubeControllerImage                = "quay.io/calico/kube-controllers"
